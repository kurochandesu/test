<<<<<<< HEAD
<!DOCTYPE html>
<html>
<head>
    <title>会員証</title>
    <style>
        body { font-size: 16px; }
        .container {
            width: 80%;
            margin: 20px auto;
            text-align: center;
        }
        .card {
            border: 2px solid #000;
            padding: 10px;
            margin-top: 20px;
        }
        .member-image {
            max-width: 100%;
            height: auto;
        }
    </style>
</head>
<body>
    <div class="container">
        <h1>会員証</h1>
        <div class="card">
            <img src="{{ url_for('static', filename='member_card.jpg') }}" alt="会員証" class="member-image">
            <p>名前: {{ name }}</p>
            <p>地域: {{ region }}</p>
            <p>会員番号: {{ member_number }}</p>
        </div>
    </div>
</body>
</html>
=======
<!DOCTYPE html>
<html>
<head>
    <title>会員証</title>
    <style>
        body { font-size: 16px; }
        .container {
            width: 80%;
            margin: 20px auto;
            text-align: center;
        }
        .card {
            border: 2px solid #000;
            padding: 10px;
            margin-top: 20px;
        }
        .member-image {
            max-width: 100%;
            height: auto;
        }
    </style>
</head>
<body>
    <div class="container">
        <h1>会員証</h1>
        <div class="card">
            <img src="{{ url_for('static', filename='member_card.jpg') }}" alt="会員証" class="member-image">
            <p>名前: {{ name }}</p>
            <p>地域: {{ region }}</p>
            <p>会員番号: {{ member_number }}</p>
        </div>
    </div>
</body>
</html>
>>>>>>> 38948fe8
<|MERGE_RESOLUTION|>--- conflicted
+++ resolved
@@ -1,4 +1,3 @@
-<<<<<<< HEAD
 <!DOCTYPE html>
 <html>
 <head>
@@ -32,40 +31,3 @@
         </div>
     </div>
 </body>
-</html>
-=======
-<!DOCTYPE html>
-<html>
-<head>
-    <title>会員証</title>
-    <style>
-        body { font-size: 16px; }
-        .container {
-            width: 80%;
-            margin: 20px auto;
-            text-align: center;
-        }
-        .card {
-            border: 2px solid #000;
-            padding: 10px;
-            margin-top: 20px;
-        }
-        .member-image {
-            max-width: 100%;
-            height: auto;
-        }
-    </style>
-</head>
-<body>
-    <div class="container">
-        <h1>会員証</h1>
-        <div class="card">
-            <img src="{{ url_for('static', filename='member_card.jpg') }}" alt="会員証" class="member-image">
-            <p>名前: {{ name }}</p>
-            <p>地域: {{ region }}</p>
-            <p>会員番号: {{ member_number }}</p>
-        </div>
-    </div>
-</body>
-</html>
->>>>>>> 38948fe8
